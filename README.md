# Golang FCM
<<<<<<< HEAD

Basic implementation of FCM (firebase cloud messaging) in Go. Only HTTP requests with JSON payload are supported.
This package uses legacy HTTP API (pre-v1 API). 
=======
Basic implementation of FCM (firebase cloud messaging) in Go. Only HTTP requests with JSON payload are supported. The reason for this implementation is to ensure HTTP requests are properly pooled and responses are closed.
This library is used by https://github.com/tinode/chat.
>>>>>>> 08ca0f9b

## Documentation

[https://godoc.org/github.com/tinode/fcm](https://godoc.org/github.com/tinode/fcm)

## Usage:

```
  client := fcm.NewClient(your_fcm_api_key)

  message := &fcm.HttpMessage{...initialize your message...}
  response := client.SendHttp(message)
```

The `client` is safe to use from multiple go routines at the same time. The client maintains a pool of HTTP connections. It recycles them as needed. Do not recreate client for every request because it's wasteful.
`SendHttp` is a blocking call. 

Sample code: https://github.com/tinode/chat/blob/master/server/push/fcm/push_fcm.go

## Installation

```
go get github.com/tinode/fcm
```<|MERGE_RESOLUTION|>--- conflicted
+++ resolved
@@ -1,12 +1,7 @@
 # Golang FCM
-<<<<<<< HEAD
 
 Basic implementation of FCM (firebase cloud messaging) in Go. Only HTTP requests with JSON payload are supported.
-This package uses legacy HTTP API (pre-v1 API). 
-=======
-Basic implementation of FCM (firebase cloud messaging) in Go. Only HTTP requests with JSON payload are supported. The reason for this implementation is to ensure HTTP requests are properly pooled and responses are closed.
-This library is used by https://github.com/tinode/chat.
->>>>>>> 08ca0f9b
+This package uses legacy HTTP API (pre-v1 API).
 
 ## Documentation
 
@@ -22,7 +17,7 @@
 ```
 
 The `client` is safe to use from multiple go routines at the same time. The client maintains a pool of HTTP connections. It recycles them as needed. Do not recreate client for every request because it's wasteful.
-`SendHttp` is a blocking call. 
+`SendHttp` is a blocking call.
 
 Sample code: https://github.com/tinode/chat/blob/master/server/push/fcm/push_fcm.go
 
